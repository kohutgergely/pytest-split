import json
import os
<<<<<<< HEAD
from collections import OrderedDict, defaultdict, namedtuple
from typing import TYPE_CHECKING

import pytest
from _pytest.config import create_terminal_writer

if TYPE_CHECKING:
    from typing import List, Tuple
=======
from typing import TYPE_CHECKING

import pytest
from _pytest.config import create_terminal_writer, hookimpl
from _pytest.reports import TestReport

if TYPE_CHECKING:
    from typing import List, Tuple, Optional, Union
>>>>>>> beed24dd

    from _pytest import nodes

    from _pytest.main import ExitCode
    from _pytest.config import Config
    from _pytest.config.argparsing import Parser
<<<<<<< HEAD
    from _pytest.main import Session
=======
>>>>>>> beed24dd

# Ugly hack for freezegun compatibility: https://github.com/spulec/freezegun/issues/286
STORE_DURATIONS_SETUP_AND_TEARDOWN_THRESHOLD = 60 * 10  # seconds


def pytest_addoption(parser: "Parser") -> None:
    """
    Declare pytest-split's options.
    """
    group = parser.getgroup(
        "Split tests into groups which execution time is about the same. "
        "Run with --store-durations to store information about test execution times."
    )
    group.addoption(
        "--store-durations",
        dest="store_durations",
        action="store_true",
        help="Store durations into '--durations-path'.",
    )
    group.addoption(
        "--durations-path",
        dest="durations_path",
        help=(
            "Path to the file in which durations are (to be) stored, "
            "default is .test_durations in the current working directory"
        ),
        default=os.path.join(os.getcwd(), ".test_durations"),
    )
    group.addoption(
        "--splits",
        dest="splits",
        type=int,
        help="The number of groups to split the tests into",
    )
    group.addoption(
        "--group",
        dest="group",
        type=int,
        help="The group of tests that should be executed (first one is 1)",
    )


@pytest.mark.tryfirst
def pytest_cmdline_main(config: "Config") -> "Optional[Union[int, ExitCode]]":
    """
    Validate options.
    """
    group = config.getoption("group")
    splits = config.getoption("splits")

    if splits is None and group is None:
        return None

    if splits and group is None:
        raise pytest.UsageError("argument `--group` is required")

    if group and splits is None:
        raise pytest.UsageError("argument `--splits` is required")

    if splits < 1:
        raise pytest.UsageError("argument `--splits` must be >= 1")

    if group < 1 or group > splits:
        raise pytest.UsageError(f"argument `--group` must be >= 1 and <= {splits}")

    return None


def pytest_configure(config: "Config") -> None:
    """
    Enable the plugins we need.
    """
    if config.option.splits and config.option.group:
        config.pluginmanager.register(PytestSplitPlugin(config), "pytestsplitplugin")

    if config.option.store_durations:
        config.pluginmanager.register(PytestSplitCachePlugin(config), "pytestsplitcacheplugin")


class Base:
    def __init__(self, config: "Config") -> None:
        """
        Load durations and set up a terminal writer.

        This logic is shared for both the split- and cache plugin.
        """
        self.config = config
        self.writer = create_terminal_writer(self.config)

        try:
            with open(config.option.durations_path, "r") as f:
                self.cached_durations = json.loads(f.read())
        except FileNotFoundError:
            self.cached_durations = {}

        # This code provides backwards compatibility after we switched
        # from saving durations in a list-of-lists to a dict format
        # Remove this when bumping to v1
        if isinstance(self.cached_durations, list):
            self.cached_durations = {test_name: duration for test_name, duration in self.cached_durations}


class PytestSplitPlugin(Base):
    def __init__(self, config: "Config"):
        super().__init__(config)

        self._messages: "List[str]" = []

        if not self.cached_durations:
            message = self.writer.markup(
                "\n[pytest-split] No test durations found. Pytest-split will "
                "split tests evenly when no durations are found. "
                "\n[pytest-split] You can expect better results in consequent runs, "
                "when test timings have been documented.\n"
            )
            self.writer.line(message)

    @hookimpl(tryfirst=True)
    def pytest_collection_modifyitems(self, config: "Config", items: "List[nodes.Item]") -> None:
        """
        Collect and select the tests we want to run, and deselect the rest.
        """
        splits: int = config.option.splits
        group: int = config.option.group

        selected_tests, deselected_tests = self._split_tests(splits, group, items, self.cached_durations)

        items[:] = selected_tests
        config.hook.pytest_deselected(items=deselected_tests)

        self.writer.line(self.writer.markup(f"\n\n[pytest-split] Running group {group}/{splits}\n"))
        return None

    @staticmethod
    def _split_tests(
        splits: int,
        group: int,
        items: "List[nodes.Item]",
        stored_durations: dict,
    ) -> "Tuple[list, list]":
        """
        Split tests into groups by runtime.

        :param splits: How many groups we're splitting in.
        :param group: Which group this run represents.
        :param items: Test items passed down by Pytest.
        :param stored_durations: Our cached test runtimes.
        :return:
            Tuple of two lists.
            The first list represents the tests we want to run,
            while the other represents the tests we want to deselect.
        """
        # Filtering down durations to relevant ones ensures the avg isn't skewed by irrelevant data
        test_ids = [item.nodeid for item in items]
        durations = {k: v for k, v in stored_durations.items() if k in test_ids}

        if durations:
            avg_duration_per_test = sum(durations.values()) / len(durations)
        else:
            # If there are no durations, give every test the same arbitrary value
            avg_duration_per_test = 1

        tests_and_durations = {item: durations.get(item.nodeid, avg_duration_per_test) for item in items}
        time_per_group = sum(tests_and_durations.values()) / splits
        selected, deselected = [], []

        for _group in range(1, splits + 1):
            group_tests, group_runtime = [], 0

            for item in dict(tests_and_durations):
                if group_runtime > time_per_group:
                    break

                group_tests.append(item)
                group_runtime += tests_and_durations.pop(item)

            if _group == group:
                selected = group_tests
            else:
                deselected.extend(group_tests)

        return selected, deselected


class PytestSplitCachePlugin(Base):
    """
    The cache plugin writes durations to our durations file.
    """

    def pytest_sessionfinish(self) -> None:
        """
        Method is called by Pytest after the test-suite has run.
        https://github.com/pytest-dev/pytest/blob/main/src/_pytest/main.py#L308
        """
        terminal_reporter = self.config.pluginmanager.get_plugin("terminalreporter")
        test_durations = {}

        for test_reports in terminal_reporter.stats.values():
            for test_report in test_reports:
                if isinstance(test_report, TestReport):

                    # These ifs be removed after this is solved: # https://github.com/spulec/freezegun/issues/286
                    if test_report.duration < 0:
                        continue
                    if (
                        test_report.when in ("teardown", "setup")
                        and test_report.duration > STORE_DURATIONS_SETUP_AND_TEARDOWN_THRESHOLD
                    ):
                        # Ignore not legit teardown durations
                        continue

                    # Add test durations to map
                    if test_report.nodeid not in test_durations:
                        test_durations[test_report.nodeid] = 0
                    test_durations[test_report.nodeid] += test_report.duration

        # Update the full cached-durations object
        for k, v in test_durations.items():
            self.cached_durations[k] = v

        # Save durations
        with open(self.config.option.durations_path, "w") as f:
            json.dump(self.cached_durations, f)

        message = self.writer.markup(
            "\n\n[pytest-split] Stored test durations in {}".format(self.config.option.durations_path)
        )
        self.writer.line(message)<|MERGE_RESOLUTION|>--- conflicted
+++ resolved
@@ -1,15 +1,5 @@
 import json
 import os
-<<<<<<< HEAD
-from collections import OrderedDict, defaultdict, namedtuple
-from typing import TYPE_CHECKING
-
-import pytest
-from _pytest.config import create_terminal_writer
-
-if TYPE_CHECKING:
-    from typing import List, Tuple
-=======
 from typing import TYPE_CHECKING
 
 import pytest
@@ -17,18 +7,12 @@
 from _pytest.reports import TestReport
 
 if TYPE_CHECKING:
-    from typing import List, Tuple, Optional, Union
->>>>>>> beed24dd
+    from typing import List, Optional, Tuple, Union
 
     from _pytest import nodes
-
-    from _pytest.main import ExitCode
     from _pytest.config import Config
     from _pytest.config.argparsing import Parser
-<<<<<<< HEAD
-    from _pytest.main import Session
-=======
->>>>>>> beed24dd
+    from _pytest.main import ExitCode
 
 # Ugly hack for freezegun compatibility: https://github.com/spulec/freezegun/issues/286
 STORE_DURATIONS_SETUP_AND_TEARDOWN_THRESHOLD = 60 * 10  # seconds
